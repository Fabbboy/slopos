--- conflicted
+++ resolved
@@ -108,12 +108,9 @@
 lib_dir = meson.current_source_dir() / 'lib'
 lib_sources += files(
   'lib/memory.c',
-<<<<<<< HEAD
-  'lib/string.c'
-=======
+  'lib/string.c',
   'lib/unit_test.c',
   'lib/stacktrace.c'
->>>>>>> 181b8457
 )
 
 # Drivers directory
